use crate::pipeline::build_unitigs::build_unitigs;
use crate::pipeline::compute_matchtigs::MatchtigHelperTrait;
use crate::pipeline::compute_matchtigs::{compute_matchtigs_thread, MatchtigsStorageBackend};
use crate::pipeline::hashes_sorting::hashes_sorting;
use crate::pipeline::links_compaction::links_compaction;
use crate::pipeline::maximal_unitig_links::build_maximal_unitigs_links;
use crate::pipeline::reorganize_reads::reorganize_reads;
use ::dynamic_dispatch::dynamic_dispatch;
use assembler_kmers_merge::structs::RetType;
use colors::colors_manager::ColorsManager;
use colors::colors_manager::ColorsMergeManager;
use config::{
    get_compression_level_info, get_memory_mode, SwapPriority, DEFAULT_PER_CPU_BUFFER_SIZE,
    INTERMEDIATE_COMPRESSION_LEVEL_FAST, INTERMEDIATE_COMPRESSION_LEVEL_SLOW, KEEP_FILES,
    MAXIMUM_SECOND_BUCKETS_LOG, MINIMUM_LOG_DELTA_TIME,
};
use hashes::{HashFunctionFactory, MinimizerHashFunctionFactory};
use io::concurrent::structured_sequences::binary::StructSeqBinaryWriter;
use io::concurrent::structured_sequences::fasta::FastaWriterWrapper;
use io::concurrent::structured_sequences::gfa::GFAWriterWrapper;
use io::concurrent::structured_sequences::{
    IdentSequenceWriter, StructuredSequenceBackend, StructuredSequenceBackendInit,
    StructuredSequenceBackendWrapper, StructuredSequenceWriter,
};
use io::sequences_stream::general::GeneralSequenceBlockData;
use io::{compute_stats_from_input_blocks, generate_bucket_names};
use parallel_processor::buckets::concurrent::BucketsThreadBuffer;
use parallel_processor::buckets::writers::compressed_binary_writer::CompressedCheckpointSize;
use parallel_processor::buckets::writers::lock_free_binary_writer::LockFreeBinaryWriter;
use parallel_processor::buckets::MultiThreadBuckets;
use parallel_processor::memory_data_size::MemoryDataSize;
use parallel_processor::memory_fs::{MemoryFs, RemoveFileMode};
use parallel_processor::phase_times_monitor::PHASES_TIMES_MONITOR;
use parallel_processor::utils::scoped_thread_local::ScopedThreadLocal;
use std::fs::remove_file;
use std::path::PathBuf;
use std::sync::atomic::Ordering;
use std::sync::Arc;
use std::time::Instant;

mod pipeline;
mod structs;

pub use pipeline::compute_matchtigs::MatchtigMode;

#[derive(Clone, PartialEq, PartialOrd)]
pub enum AssemblerStartingStep {
    MinimizerBucketing = 0,
    KmersMerge = 1,
    HashesSorting = 2,
    LinksCompaction = 3,
    ReorganizeReads = 4,
    BuildUnitigs = 5,
    MaximalUnitigsLinks = 6,
}

fn get_writer<
    C: IdentSequenceWriter,
    L: IdentSequenceWriter,
    W: StructuredSequenceBackend<C, L> + StructuredSequenceBackendInit,
>(
    output_file: &PathBuf,
) -> W {
    match output_file.extension() {
        Some(ext) => match ext.to_string_lossy().to_string().as_str() {
            "lz4" => W::new_compressed_lz4(&output_file, 2),
            "gz" => W::new_compressed_gzip(&output_file, 2),
            _ => W::new_plain(&output_file),
        },
        None => W::new_plain(&output_file),
    }
}

#[dynamic_dispatch(BucketingHash = [
    hashes::cn_nthash::CanonicalNtHashIteratorFactory,
    #[cfg(not(feature = "devel-build"))] hashes::fw_nthash::ForwardNtHashIteratorFactory
], MergingHash = [
    #[cfg(not(feature = "devel-build"))] hashes::fw_seqhash::u16::ForwardSeqHashFactory,
    #[cfg(not(feature = "devel-build"))] hashes::fw_seqhash::u32::ForwardSeqHashFactory,
    #[cfg(not(feature = "devel-build"))] hashes::fw_seqhash::u64::ForwardSeqHashFactory,
    #[cfg(not(feature = "devel-build"))] hashes::fw_seqhash::u128::ForwardSeqHashFactory,
    #[cfg(not(feature = "devel-build"))] hashes::fw_rkhash::u32::ForwardRabinKarpHashFactory,
    #[cfg(not(feature = "devel-build"))] hashes::fw_rkhash::u64::ForwardRabinKarpHashFactory,
    #[cfg(not(feature = "devel-build"))] hashes::fw_rkhash::u128::ForwardRabinKarpHashFactory,
    #[cfg(not(feature = "devel-build"))] hashes::cn_seqhash::u16::CanonicalSeqHashFactory,
    #[cfg(not(feature = "devel-build"))] hashes::cn_seqhash::u32::CanonicalSeqHashFactory,
    #[cfg(not(feature = "devel-build"))] hashes::cn_seqhash::u64::CanonicalSeqHashFactory,
    hashes::cn_seqhash::u128::CanonicalSeqHashFactory,
    #[cfg(not(feature = "devel-build"))] hashes::cn_rkhash::u32::CanonicalRabinKarpHashFactory,
    #[cfg(not(feature = "devel-build"))] hashes::cn_rkhash::u64::CanonicalRabinKarpHashFactory,
    #[cfg(not(feature = "devel-build"))] hashes::cn_rkhash::u128::CanonicalRabinKarpHashFactory,
], AssemblerColorsManager = [
    #[cfg(not(feature = "devel-build"))] colors::bundles::multifile_building::ColorBundleMultifileBuilding,
    colors::non_colored::NonColoredManager,
], OutputMode = [
    FastaWriterWrapper,
    #[cfg(not(feature = "devel-build"))] GFAWriterWrapper
])]
pub fn run_assembler<
    BucketingHash: MinimizerHashFunctionFactory,
    MergingHash: HashFunctionFactory,
    AssemblerColorsManager: ColorsManager,
    OutputMode: StructuredSequenceBackendWrapper,
>(
    k: usize,
    m: usize,
    step: AssemblerStartingStep,
    last_step: AssemblerStartingStep,
    input_blocks: Vec<GeneralSequenceBlockData>,
    color_names: &[String],
    output_file: PathBuf,
    temp_dir: Option<PathBuf>,
    threads_count: usize,
    min_multiplicity: usize,
    buckets_count_log: Option<usize>,
    loopit_number: Option<usize>,
    default_compression_level: Option<u32>,
    generate_maximal_unitigs_links: bool,
    compute_tigs_mode: Option<MatchtigMode>,
    only_bstats: bool,
) -> anyhow::Result<PathBuf> {
    let temp_dir = temp_dir.unwrap_or(PathBuf::new());

    PHASES_TIMES_MONITOR.write().init();

    let file_stats = compute_stats_from_input_blocks(&input_blocks)?;

    let buckets_count_log = buckets_count_log.unwrap_or_else(|| file_stats.best_buckets_count_log);

    if let Some(default_compression_level) = default_compression_level {
        INTERMEDIATE_COMPRESSION_LEVEL_SLOW.store(default_compression_level, Ordering::Relaxed);
        INTERMEDIATE_COMPRESSION_LEVEL_FAST.store(default_compression_level, Ordering::Relaxed);
    }

    let buckets_count = 1 << buckets_count_log;

    let global_colors_table = Arc::new(
        AssemblerColorsManager::ColorsMergeManagerType::create_colors_table(
            output_file.with_extension("colors.dat"),
            color_names,
        )?,
    );

    let (buckets, counters) = if step <= AssemblerStartingStep::MinimizerBucketing {
        assembler_minimizer_bucketing::static_dispatch::minimizer_bucketing::<
            BucketingHash,
            AssemblerColorsManager,
        >(
            input_blocks,
            temp_dir.as_path(),
            buckets_count,
            threads_count,
            k,
            m,
        )
    } else {
        (
            generate_bucket_names(temp_dir.join("bucket"), buckets_count, None),
            temp_dir.join("buckets-counters.dat"),
        )
    };

    ggcat_logging::info!(
        "Temp buckets files size: {:.2}",
        MemoryDataSize::from_bytes(fs_extra::dir::get_size(&temp_dir).unwrap_or(0) as usize)
    );

    if last_step <= AssemblerStartingStep::MinimizerBucketing {
        PHASES_TIMES_MONITOR
            .write()
            .print_stats("Completed minimizer bucketing.".to_string());
        return Ok(PathBuf::new());
    } else {
        MemoryFs::flush_all_to_disk();
        MemoryFs::free_memory();
    }

    if only_bstats {
        use rayon::prelude::*;
        buckets.par_iter().enumerate().for_each(|(index, bucket)| {
            kmers_transform::debug_bucket_stats::compute_stats_for_bucket::<
                BucketingHash,
                MergingHash,
            >(
                bucket.clone(),
                index,
                buckets.len(),
                MAXIMUM_SECOND_BUCKETS_LOG,
                k,
                m,
            );
        });
        return Ok(PathBuf::new());
    }

    let RetType { sequences, hashes } = if step <= AssemblerStartingStep::KmersMerge {
        assembler_kmers_merge::kmers_merge::<BucketingHash, MergingHash, AssemblerColorsManager, _>(
            buckets,
            counters,
            global_colors_table.clone(),
            buckets_count,
            min_multiplicity,
            temp_dir.as_path(),
            k,
            m,
            compute_tigs_mode.is_simplitigs(),
            threads_count,
        )
    } else {
        RetType {
            sequences: generate_bucket_names(temp_dir.join("result"), buckets_count, None),
            hashes: generate_bucket_names(temp_dir.join("hashes"), buckets_count, None),
        }
    };
    if last_step <= AssemblerStartingStep::KmersMerge {
        PHASES_TIMES_MONITOR
            .write()
            .print_stats("Completed kmers merge.".to_string());
        return Ok(PathBuf::new());
    } else {
        MemoryFs::flush_all_to_disk();
        MemoryFs::free_memory();
    }

    AssemblerColorsManager::ColorsMergeManagerType::print_color_stats(&global_colors_table);

    drop(global_colors_table);

    let mut links = if step <= AssemblerStartingStep::HashesSorting {
        hashes_sorting::<MergingHash, _>(hashes, temp_dir.as_path(), buckets_count)
    } else {
        generate_bucket_names(temp_dir.join("links"), buckets_count, None)
    };
    if last_step <= AssemblerStartingStep::HashesSorting {
        PHASES_TIMES_MONITOR
            .write()
            .print_stats("Hashes sorting.".to_string());
        return Ok(PathBuf::new());
    } else {
        MemoryFs::flush_all_to_disk();
        MemoryFs::free_memory();
    }

    let mut loop_iteration = loopit_number.unwrap_or(0);

    let unames = generate_bucket_names(temp_dir.join("unitigs_map"), buckets_count, None);
    let rnames = generate_bucket_names(temp_dir.join("results_map"), buckets_count, None);

    // let mut links_manager = UnitigLinksManager::new(buckets_count);

    let (unitigs_map, reads_map) = if step <= AssemblerStartingStep::LinksCompaction {
        for file in unames {
            let _ = remove_file(file);
        }

        for file in rnames {
            let _ = remove_file(file);
        }

        let result_map_buckets = Arc::new(MultiThreadBuckets::<LockFreeBinaryWriter>::new(
            buckets_count,
            temp_dir.join("results_map"),
            &(
                get_memory_mode(SwapPriority::FinalMaps),
                LockFreeBinaryWriter::CHECKPOINT_SIZE_UNLIMITED,
            ),
        ));

        let final_buckets = Arc::new(MultiThreadBuckets::<LockFreeBinaryWriter>::new(
            buckets_count,
            temp_dir.join("unitigs_map"),
            &(
                get_memory_mode(SwapPriority::FinalMaps),
                LockFreeBinaryWriter::CHECKPOINT_SIZE_UNLIMITED,
            ),
        ));

        if loop_iteration != 0 {
            links = generate_bucket_names(
                temp_dir.join(format!("linksi{}", loop_iteration - 1)),
                buckets_count,
                None,
            );
        }

        PHASES_TIMES_MONITOR
            .write()
            .start_phase("phase: links compaction".to_string());

        let mut log_timer = Instant::now();

        let links_scoped_buffer = ScopedThreadLocal::new(move || {
            BucketsThreadBuffer::new(DEFAULT_PER_CPU_BUFFER_SIZE, buckets_count)
        });
        let results_map_scoped_buffer = ScopedThreadLocal::new(move || {
            BucketsThreadBuffer::new(DEFAULT_PER_CPU_BUFFER_SIZE, buckets_count)
        });

        let result = loop {
            let do_logging = if log_timer.elapsed() > MINIMUM_LOG_DELTA_TIME {
                log_timer = Instant::now();
                true
            } else {
                false
            };

            if do_logging {
                ggcat_logging::info!("Iteration: {}", loop_iteration);
            }

            let (new_links, remaining) = links_compaction(
                links,
                temp_dir.as_path(),
                buckets_count,
                loop_iteration,
                &result_map_buckets,
                &final_buckets,
                // &links_manager,
                &links_scoped_buffer,
                &results_map_scoped_buffer,
            );

            if do_logging {
                ggcat_logging::info!(
                    "Remaining: {} {}",
                    remaining,
                    PHASES_TIMES_MONITOR
                        .read()
                        .get_formatted_counter_without_memory()
                );
            }

            links = new_links;
            if remaining == 0 {
                ggcat_logging::info!("Completed compaction with {} iters", loop_iteration);
                break (final_buckets.finalize(), result_map_buckets.finalize());
            }
            loop_iteration += 1;
        };

        for link_file in links {
            MemoryFs::remove_file(
                &link_file,
                RemoveFileMode::Remove {
                    remove_fs: !KEEP_FILES.load(Ordering::Relaxed),
                },
            )
            .unwrap();
        }
        result
    } else {
        (unames, rnames)
    };

    if last_step <= AssemblerStartingStep::LinksCompaction {
        PHASES_TIMES_MONITOR
            .write()
            .print_stats("Links Compaction.".to_string());
        return Ok(PathBuf::new());
    } else {
        MemoryFs::flush_all_to_disk();
        MemoryFs::free_memory();
    }

    let final_unitigs_file = StructuredSequenceWriter::new(
        get_writer::<_, _, OutputMode::Backend<_, _>>(&output_file),
        k,
    );

    // Temporary file to store maximal unitigs data without links info, if further processing is requested
    let compressed_temp_unitigs_file =
        if generate_maximal_unitigs_links || compute_tigs_mode.needs_matchtigs_library() {
            Some(StructuredSequenceWriter::new(
                StructSeqBinaryWriter::new(
                    temp_dir.join("maximal_unitigs.tmp"),
                    &(
                        get_memory_mode(SwapPriority::FinalMaps as usize),
                        CompressedCheckpointSize::new_from_size(MemoryDataSize::from_mebioctets(4)),
                        get_compression_level_info(),
                    ),
                ),
                k,
            ))
        } else {
            None
        };

<<<<<<< HEAD
    let (reorganized_reads, _final_unitigs_bucket) = if step
        <= AssemblerStartingStep::ReorganizeReads
    {
        if generate_maximal_unitigs_links || compute_tigs_mode.needs_matchtigs_library() {
            reorganize_reads::<
                BucketingHash,
                MergingHash,
                AssemblerColorsManager,
                StructSeqBinaryWriter<_, _>,
            >(
                sequences,
                reads_map,
                temp_dir.as_path(),
                compressed_temp_unitigs_file.as_ref().unwrap(),
                buckets_count,
            )
=======
    let (reorganized_reads, _final_unitigs_bucket) =
        if step <= AssemblerStartingStep::ReorganizeReads {
            if generate_maximal_unitigs_links || compute_tigs_mode.is_some() {
                reorganize_reads::<
                    BucketingHash,
                    MergingHash,
                    AssemblerColorsManager,
                    StructSeqBinaryWriter<_, _>,
                >(
                    sequences,
                    reads_map,
                    temp_dir.as_path(),
                    compressed_temp_unitigs_file.as_ref().unwrap(),
                    buckets_count,
                )
            } else {
                reorganize_reads::<
                    BucketingHash,
                    MergingHash,
                    AssemblerColorsManager,
                    OutputMode::Backend<_, _>,
                >(
                    sequences,
                    reads_map,
                    temp_dir.as_path(),
                    &final_unitigs_file,
                    buckets_count,
                )
            }
>>>>>>> 09534069
        } else {
            (
                generate_bucket_names(temp_dir.join("reads_bucket"), buckets_count, Some("tmp")),
                (generate_bucket_names(temp_dir.join("reads_bucket_lonely"), 1, Some("tmp"))
                    .into_iter()
                    .next()
                    .unwrap()),
            )
        };

    if last_step <= AssemblerStartingStep::ReorganizeReads {
        PHASES_TIMES_MONITOR
            .write()
            .print_stats("Reorganize reads.".to_string());
        return Ok(PathBuf::new());
    } else {
        MemoryFs::flush_all_to_disk();
        MemoryFs::free_memory();
    }

    // links_manager.compute_id_offsets();

    if step <= AssemblerStartingStep::BuildUnitigs {
        if generate_maximal_unitigs_links || compute_tigs_mode.needs_matchtigs_library() {
            build_unitigs::<
                BucketingHash,
                MergingHash,
                AssemblerColorsManager,
                StructSeqBinaryWriter<_, _>,
            >(
                reorganized_reads,
                unitigs_map,
                temp_dir.as_path(),
                compressed_temp_unitigs_file.as_ref().unwrap(),
                k,
            );
        } else {
            build_unitigs::<
                BucketingHash,
                MergingHash,
                AssemblerColorsManager,
                OutputMode::Backend<_, _>,
            >(
                reorganized_reads,
                unitigs_map,
                temp_dir.as_path(),
                &final_unitigs_file,
                k,
            );
        }
    }

    if step <= AssemblerStartingStep::MaximalUnitigsLinks {
        if generate_maximal_unitigs_links || compute_tigs_mode.needs_matchtigs_library() {
            let compressed_temp_unitigs_file = compressed_temp_unitigs_file.unwrap();
            let temp_path = compressed_temp_unitigs_file.get_path();
            compressed_temp_unitigs_file.finalize();

            if let Some(compute_tigs_mode) = compute_tigs_mode.get_matchtigs_mode() {
                let matchtigs_backend = MatchtigsStorageBackend::new();

                let matchtigs_receiver = matchtigs_backend.get_receiver();

                let handle = std::thread::Builder::new()
                    .name("greedy_matchtigs".to_string())
                    .spawn(move || {
                        compute_matchtigs_thread::<
                            BucketingHash,
                            MergingHash,
                            AssemblerColorsManager,
                            _,
                        >(
                            k,
                            threads_count,
                            matchtigs_receiver,
                            &final_unitigs_file,
                            compute_tigs_mode,
                        );
                    })
                    .unwrap();

                build_maximal_unitigs_links::<
                    BucketingHash,
                    MergingHash,
                    AssemblerColorsManager,
                    MatchtigsStorageBackend<_>,
                >(
                    temp_path,
                    temp_dir.as_path(),
                    &StructuredSequenceWriter::new(matchtigs_backend, k),
                    k,
                );

                handle.join().unwrap();
            } else if generate_maximal_unitigs_links {
                final_unitigs_file.finalize();

                let final_unitigs_file = StructuredSequenceWriter::new(
                    get_writer::<_, _, OutputMode::Backend<_, _>>(&output_file),
                    k,
                );

                build_maximal_unitigs_links::<
                    BucketingHash,
                    MergingHash,
                    AssemblerColorsManager,
                    OutputMode::Backend<_, _>,
                >(temp_path, temp_dir.as_path(), &final_unitigs_file, k);
                final_unitigs_file.finalize();
            }
        } else {
            final_unitigs_file.finalize();
        }
    } else {
        final_unitigs_file.finalize();
    }

    let _ = std::fs::remove_dir(temp_dir.as_path());

    PHASES_TIMES_MONITOR
        .write()
        .print_stats("Compacted De Bruijn graph construction completed.".to_string());

    Ok(output_file)
}<|MERGE_RESOLUTION|>--- conflicted
+++ resolved
@@ -385,27 +385,9 @@
             None
         };
 
-<<<<<<< HEAD
-    let (reorganized_reads, _final_unitigs_bucket) = if step
-        <= AssemblerStartingStep::ReorganizeReads
-    {
-        if generate_maximal_unitigs_links || compute_tigs_mode.needs_matchtigs_library() {
-            reorganize_reads::<
-                BucketingHash,
-                MergingHash,
-                AssemblerColorsManager,
-                StructSeqBinaryWriter<_, _>,
-            >(
-                sequences,
-                reads_map,
-                temp_dir.as_path(),
-                compressed_temp_unitigs_file.as_ref().unwrap(),
-                buckets_count,
-            )
-=======
     let (reorganized_reads, _final_unitigs_bucket) =
         if step <= AssemblerStartingStep::ReorganizeReads {
-            if generate_maximal_unitigs_links || compute_tigs_mode.is_some() {
+            if generate_maximal_unitigs_links || compute_tigs_mode.needs_matchtigs_library() {
                 reorganize_reads::<
                     BucketingHash,
                     MergingHash,
@@ -432,7 +414,6 @@
                     buckets_count,
                 )
             }
->>>>>>> 09534069
         } else {
             (
                 generate_bucket_names(temp_dir.join("reads_bucket"), buckets_count, Some("tmp")),
