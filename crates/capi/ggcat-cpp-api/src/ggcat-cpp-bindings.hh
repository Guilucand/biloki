--- conflicted
+++ resolved
@@ -340,12 +340,8 @@
 Slice<T>::iterator::operator-(const iterator &other) const noexcept {
   auto diff = std::distance(static_cast<char *>(other.pos),
                             static_cast<char *>(this->pos));
-<<<<<<< HEAD
-  return diff / static_cast<typename Slice<T>::iterator::difference_type>(this->stride);
-=======
   return diff / static_cast<typename Slice<T>::iterator::difference_type>(
                     this->stride);
->>>>>>> 09534069
 }
 
 template <typename T>
@@ -753,6 +749,8 @@
   ::rust::String stats_file;
   // Function pointer with signature void (uint8_t, const char *) receiving messages
   ::std::size_t messages_callback;
+  // Output the result in GFA format
+  bool gfa_output;
 
   using IsRelocatable = ::std::true_type;
 };
@@ -787,10 +785,10 @@
 ::GGCATInstanceFFI const *ggcat_create(::GGCATConfigFFI config) noexcept;
 
 // Builds a new graph from the given input files, with the specified parameters
-::rust::String ggcat_build_from_files(::GGCATInstanceFFI const &instance, ::rust::Slice<::rust::String const> input_files, ::rust::String output_file, ::rust::Slice<::rust::String const> color_names, ::std::size_t kmer_length, ::std::size_t threads_count, bool forward_only, ::std::size_t minimizer_length, bool colors, ::std::size_t min_multiplicity, ::std::size_t extra_elab) noexcept;
+::rust::String ggcat_build_from_files(::GGCATInstanceFFI const &instance, ::rust::Slice<::rust::String const> input_files, ::rust::String output_file, ::rust::Slice<::rust::String const> color_names, ::std::size_t kmer_length, ::std::size_t threads_count, bool forward_only, ::std::size_t minimizer_length, bool colors, ::std::size_t min_multiplicity, ::std::size_t extra_elab, bool gfa_output) noexcept;
 
 // Builds a new graph from the given input streams, with the specified parameters
-::rust::String ggcat_build_from_streams(::GGCATInstanceFFI const &instance, ::rust::Slice<::InputStreamFFI const> input_streams, ::rust::String output_file, ::rust::Slice<::rust::String const> color_names, ::std::size_t kmer_length, ::std::size_t threads_count, bool forward_only, ::std::size_t minimizer_length, bool colors, ::std::size_t min_multiplicity, ::std::size_t extra_elab) noexcept;
+::rust::String ggcat_build_from_streams(::GGCATInstanceFFI const &instance, ::rust::Slice<::InputStreamFFI const> input_streams, ::rust::String output_file, ::rust::Slice<::rust::String const> color_names, ::std::size_t kmer_length, ::std::size_t threads_count, bool forward_only, ::std::size_t minimizer_length, bool colors, ::std::size_t min_multiplicity, ::std::size_t extra_elab, bool gfa_output) noexcept;
 
 // Queries a (optionally) colored graph with a specific set of sequences as queries
 ::rust::String ggcat_query_graph(::GGCATInstanceFFI const &instance, ::rust::String input_graph, ::rust::String input_query, ::rust::String output_file_prefix, ::std::size_t kmer_length, ::std::size_t threads_count, bool forward_only, ::std::size_t minimizer_length, bool colors, ::std::size_t color_output_format) noexcept;
